--- conflicted
+++ resolved
@@ -347,13 +347,8 @@
     }
 
     @Test
-<<<<<<< HEAD
-    public void canAssertRequestBodyMultipleTimes() throws Exception {
-        // prepare
-=======
     public void canAssertRequestBodyMultipleTimes() throws IOException {
 
->>>>>>> 74a0a264
         String jsonRequestBody0 = "{\"key\" : 0}";
         String jsonRequestBody1 = "{\"key\" : 1}";
 
@@ -379,16 +374,7 @@
                 .orderIs(2)
                 .bodyMatches(equalTo(jsonRequestBody1));
 
-<<<<<<< HEAD
-        // execute
         client.newCall(request0).execute();
         client.newCall(request1).execute();
-
-        // verify
-        // no exception
-=======
-        client.newCall(request0).execute();
-        client.newCall(request1).execute();
->>>>>>> 74a0a264
     }
 }