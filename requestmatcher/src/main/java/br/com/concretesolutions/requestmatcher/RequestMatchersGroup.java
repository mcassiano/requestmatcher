--- conflicted
+++ resolved
@@ -68,11 +68,7 @@
         }
 
         // clone the body! perhaps we need the request body for a future assertion.
-<<<<<<< HEAD
-        final String body = request.getBody().buffer().clone().readUtf8();
-=======
         final String body = request.getBody().clone().readUtf8();
->>>>>>> 74a0a264
 
         if (bodyMatcher != null) {
             assertThat(BODY_MSG, body, bodyMatcher);
