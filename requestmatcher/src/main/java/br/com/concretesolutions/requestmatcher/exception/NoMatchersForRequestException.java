package br.com.concretesolutions.requestmatcher.exception;

<<<<<<< HEAD
import java.util.Set;

import br.com.concretesolutions.requestmatcher.MatcherDispatcher;
=======
import br.com.concretesolutions.requestmatcher.RequestMatchersGroup;
import okhttp3.Headers;
>>>>>>> 74a0a264
import okhttp3.mockwebserver.RecordedRequest;

public class NoMatchersForRequestException extends RuntimeException {

<<<<<<< HEAD
    private static final String PRE = "No matchers found for request. Failing test. Current matchers: ";
    private static final String PRE_WITH_REQ = "\nNo matcher found for request: ";

    public NoMatchersForRequestException(
            RecordedRequest request,
            StringBuffer notMatchedAsserts,
            Set<MatcherDispatcher.ResponseWithMatcher> matchers) {
        super(buildMessage(request, notMatchedAsserts, matchers));
    }
=======
    private static final String PRE_WITH_REQ = "No matcher found for request: \n\n";
>>>>>>> 74a0a264

    private NoMatchersForRequestException(Builder builder) {
        super(builder.sb.toString());
    }

<<<<<<< HEAD
    private static String buildMessage(RecordedRequest request, StringBuffer notMatchedAsserts, Set<MatcherDispatcher.ResponseWithMatcher> matchers) {
        final StringBuilder sb = new StringBuilder(PRE_WITH_REQ);
        sb.append(request.toString()).append('\n');
        sb.append("with body: '").append(request.getBody().toString()).append("'\n");
        sb.append("Listing all failed assertion messages (we've tried each of your matchers!):").append('\n');
        sb.append(notMatchedAsserts);
        sb.append(buildMessage(matchers));
        return sb.toString();
    }

    private static String buildMessage(Set<MatcherDispatcher.ResponseWithMatcher> matchers) {
=======
    public static class Builder {

        @SuppressWarnings("PMD.AvoidStringBufferField")
        private final StringBuilder sb = new StringBuilder(PRE_WITH_REQ);

        public Builder(final RecordedRequest request) {
            buildRequestMessage(sb, request)
                    .append("\n\nTried the following matchers:\n");
        }

        public Builder appendAssertionError(final int order,
                                            final AssertionError error,
                                            final RequestMatchersGroup matcher) {

            sb.append('\n').append(order).append(". ");

            final String message = error
                    .toString()
                    .substring(error.getClass().getCanonicalName().length() + 1);

            matcher.buildExpectedMatchers(sb)
                    .append("\n Failed because")
                    .append(message.replaceAll("\n", "\n "))
                    .append('\n');
            return this;
        }

        public NoMatchersForRequestException build() {
            return new NoMatchersForRequestException(this);
        }
    }
>>>>>>> 74a0a264

    private static StringBuilder buildRequestMessage(final StringBuilder sb,
                                                     final RecordedRequest request) {

        sb.append("> ").append(request.getRequestLine());

        final Headers headers = request.getHeaders();
        for (int i = 0, count = headers.size(); i < count; i++) {
            sb.append("\n> ").append(headers.name(i)).append(": ").append(headers.value(i));
        }

        final String body = request.getBody().clone().readUtf8();
        return body.isEmpty() ? sb : sb.append("\n\n").append(body);
    }
}<|MERGE_RESOLUTION|>--- conflicted
+++ resolved
@@ -1,48 +1,17 @@
 package br.com.concretesolutions.requestmatcher.exception;
 
-<<<<<<< HEAD
-import java.util.Set;
-
-import br.com.concretesolutions.requestmatcher.MatcherDispatcher;
-=======
 import br.com.concretesolutions.requestmatcher.RequestMatchersGroup;
 import okhttp3.Headers;
->>>>>>> 74a0a264
 import okhttp3.mockwebserver.RecordedRequest;
 
 public class NoMatchersForRequestException extends RuntimeException {
 
-<<<<<<< HEAD
-    private static final String PRE = "No matchers found for request. Failing test. Current matchers: ";
-    private static final String PRE_WITH_REQ = "\nNo matcher found for request: ";
-
-    public NoMatchersForRequestException(
-            RecordedRequest request,
-            StringBuffer notMatchedAsserts,
-            Set<MatcherDispatcher.ResponseWithMatcher> matchers) {
-        super(buildMessage(request, notMatchedAsserts, matchers));
-    }
-=======
     private static final String PRE_WITH_REQ = "No matcher found for request: \n\n";
->>>>>>> 74a0a264
 
     private NoMatchersForRequestException(Builder builder) {
         super(builder.sb.toString());
     }
 
-<<<<<<< HEAD
-    private static String buildMessage(RecordedRequest request, StringBuffer notMatchedAsserts, Set<MatcherDispatcher.ResponseWithMatcher> matchers) {
-        final StringBuilder sb = new StringBuilder(PRE_WITH_REQ);
-        sb.append(request.toString()).append('\n');
-        sb.append("with body: '").append(request.getBody().toString()).append("'\n");
-        sb.append("Listing all failed assertion messages (we've tried each of your matchers!):").append('\n');
-        sb.append(notMatchedAsserts);
-        sb.append(buildMessage(matchers));
-        return sb.toString();
-    }
-
-    private static String buildMessage(Set<MatcherDispatcher.ResponseWithMatcher> matchers) {
-=======
     public static class Builder {
 
         @SuppressWarnings("PMD.AvoidStringBufferField")
@@ -74,7 +43,6 @@
             return new NoMatchersForRequestException(this);
         }
     }
->>>>>>> 74a0a264
 
     private static StringBuilder buildRequestMessage(final StringBuilder sb,
                                                      final RecordedRequest request) {
