--- conflicted
+++ resolved
@@ -3,11 +3,7 @@
 # ----------- PROJECT CONFIG --------------
 
 # VERSION
-<<<<<<< HEAD
-VERSION_NAME=2.0.1-SNAPSHOT
-=======
 VERSION_NAME=2.1.0
->>>>>>> 74a0a264
 VERSION_CODE=3
 
 # PROJECT NAMESPACE
